--- conflicted
+++ resolved
@@ -121,12 +121,8 @@
 	Total     int
 	Older     *Memo
 	Newer     *Memo
-<<<<<<< HEAD
-	Session   *sessions.Session
 	BaseUrl   string
-=======
 	Session   *Session
->>>>>>> d00f9099
 }
 
 var (
@@ -160,6 +156,10 @@
 	tmpl = template.Must(template.New("tmpl").Funcs(fmap).ParseGlob("templates/*.html"))
 )
 
+func init() {
+	log.SetFlags(log.LstdFlags | log.Lshortfile)
+}
+
 func main() {
 	env := os.Getenv("ISUCON_ENV")
 	if env == "" {
